{
  "name": "keepagpt-backend",
  "version": "1.0.0",
  "type": "module",
  "engines": {
    "node": ">=18.0.0 <22.0.0"
  },
  "scripts": {
    "start": "node index.js",
    "dev": "nodemon index.js"
  },
  "dependencies": {
<<<<<<< HEAD
    "@xenova/transformers": "^2.17.2",
    "cors": "^2.8.5",
    "dotenv": "^16.0.3",
    "express": "^5.1.0",
    "hnswlib-node": "^3.0.0",
    "onnxruntime-node": "^1.21.1",
=======
    "@langchain/core": "^0.3.51",
    "@langchain/openai": "^0.5.10",
    "cors": "^2.8.5",
    "dotenv": "^16.0.3",
    "express": "^5.1.0",
    "langchain": "^0.3.24",
    "lodash": "^4.17.21",
    "p-retry": "^6.2.1",
>>>>>>> 07216cd9
    "papaparse": "^5.4.1",
    "sqlite": "^5.0.1",
    "sqlite3": "^5.1.7"
  },
<<<<<<< HEAD
=======
  "optionalDependencies": {
    "@langchain/community": "npm:null@^1.0.0"
  },
>>>>>>> 07216cd9
  "devDependencies": {
    "nodemon": "^3.1.10"
  }
}<|MERGE_RESOLUTION|>--- conflicted
+++ resolved
@@ -5,39 +5,30 @@
   "engines": {
     "node": ">=18.0.0 <22.0.0"
   },
+  "type": "module",
+  "engines": {
+    "node": ">=18.0.0 <22.0.0"
+  },
   "scripts": {
+    "start": "node index.js",
+    "dev": "nodemon index.js"
     "start": "node index.js",
     "dev": "nodemon index.js"
   },
   "dependencies": {
-<<<<<<< HEAD
     "@xenova/transformers": "^2.17.2",
     "cors": "^2.8.5",
     "dotenv": "^16.0.3",
     "express": "^5.1.0",
     "hnswlib-node": "^3.0.0",
     "onnxruntime-node": "^1.21.1",
-=======
-    "@langchain/core": "^0.3.51",
-    "@langchain/openai": "^0.5.10",
-    "cors": "^2.8.5",
-    "dotenv": "^16.0.3",
-    "express": "^5.1.0",
-    "langchain": "^0.3.24",
-    "lodash": "^4.17.21",
-    "p-retry": "^6.2.1",
->>>>>>> 07216cd9
     "papaparse": "^5.4.1",
     "sqlite": "^5.0.1",
     "sqlite3": "^5.1.7"
   },
-<<<<<<< HEAD
-=======
-  "optionalDependencies": {
-    "@langchain/community": "npm:null@^1.0.0"
-  },
->>>>>>> 07216cd9
   "devDependencies": {
     "nodemon": "^3.1.10"
   }
+}
+
 }